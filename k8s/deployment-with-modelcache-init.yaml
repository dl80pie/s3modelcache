--- conflicted
+++ resolved
@@ -1,11 +1,7 @@
 apiVersion: apps/v1
 kind: Deployment
 metadata:
-<<<<<<< HEAD
-  name: my-inference-mc
-=======
   name: vllm-inference
->>>>>>> 2438db71
   namespace: default
   labels:
     app: my-inference
