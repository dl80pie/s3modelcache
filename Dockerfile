--- conflicted
+++ resolved
@@ -19,10 +19,6 @@
 ##########
 FROM registry.access.redhat.com/ubi9/python-311 AS runtime
 
-<<<<<<< HEAD
-ENV PYTHONUNBUFFERED=1 \
-    MODEL_CACHE_DIR=/tmp/model_cache
-=======
 ENV PYTHONDONTWRITEBYTECODE=1 \
     PYTHONUNBUFFERED=1 \
     MODEL_CACHE_DIR=/tmp/model_cache \
@@ -32,6 +28,5 @@
 
 COPY --from=builder /opt/venv /opt/venv
 COPY ./app /app
->>>>>>> 2438db71
 
 CMD ["python", "cache_model.py"]